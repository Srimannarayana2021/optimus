{
  "swagger": "2.0",
  "info": {
    "title": "odpf/optimus/runtime_service.proto",
    "version": "0.1"
  },
  "tags": [
    {
      "name": "RuntimeService"
    }
  ],
  "schemes": [
    "http"
  ],
  "consumes": [
    "application/json"
  ],
  "produces": [
    "application/json"
  ],
  "paths": {
    "/v1/project": {
      "get": {
        "summary": "ListProjects returns list of registered projects and configurations",
        "operationId": "RuntimeService_ListProjects",
        "responses": {
          "200": {
            "description": "A successful response.",
            "schema": {
              "$ref": "#/definitions/optimusListProjectsResponse"
            }
          },
          "default": {
            "description": "An unexpected error response.",
            "schema": {
              "$ref": "#/definitions/rpcStatus"
            }
          }
        },
        "tags": [
          "RuntimeService"
        ]
      },
      "post": {
        "summary": "RegisterProject creates a new optimus project",
        "operationId": "RuntimeService_RegisterProject",
        "responses": {
          "200": {
            "description": "A successful response.",
            "schema": {
              "$ref": "#/definitions/optimusRegisterProjectResponse"
            }
          },
          "default": {
            "description": "An unexpected error response.",
            "schema": {
              "$ref": "#/definitions/rpcStatus"
            }
          }
        },
        "parameters": [
          {
            "name": "body",
            "in": "body",
            "required": true,
            "schema": {
              "$ref": "#/definitions/optimusRegisterProjectRequest"
            }
          }
        ],
        "tags": [
          "RuntimeService"
        ]
      }
    },
    "/v1/project/{projectName}/job": {
      "get": {
        "summary": "ListJobSpecification returns list of jobs created in a project",
        "operationId": "RuntimeService_ListJobSpecification",
        "responses": {
          "200": {
            "description": "A successful response.",
            "schema": {
              "$ref": "#/definitions/optimusListJobSpecificationResponse"
            }
          },
          "default": {
            "description": "An unexpected error response.",
            "schema": {
              "$ref": "#/definitions/rpcStatus"
            }
          }
        },
        "parameters": [
          {
            "name": "projectName",
            "in": "path",
            "required": true,
            "type": "string"
          },
          {
            "name": "namespace",
            "in": "query",
            "required": false,
            "type": "string"
          }
        ],
        "tags": [
          "RuntimeService"
        ]
      }
    },
    "/v1/project/{projectName}/job/check": {
      "post": {
        "summary": "CheckJobSpecification checks if a job specification is valid",
        "operationId": "RuntimeService_CheckJobSpecification",
        "responses": {
          "200": {
            "description": "A successful response.",
            "schema": {
              "$ref": "#/definitions/optimusCheckJobSpecificationResponse"
            }
          },
          "default": {
            "description": "An unexpected error response.",
            "schema": {
              "$ref": "#/definitions/rpcStatus"
            }
          }
        },
        "parameters": [
          {
            "name": "projectName",
            "in": "path",
            "required": true,
            "type": "string"
          }
        ],
        "tags": [
          "RuntimeService"
        ]
      }
    },
    "/v1/project/{projectName}/job/{jobName}/dump": {
      "get": {
        "summary": "DumpJobSpecification returns compiled representation of the job in a scheduler\nconsumable form",
        "operationId": "RuntimeService_DumpJobSpecification",
        "responses": {
          "200": {
            "description": "A successful response.",
            "schema": {
              "$ref": "#/definitions/optimusDumpJobSpecificationResponse"
            }
          },
          "default": {
            "description": "An unexpected error response.",
            "schema": {
              "$ref": "#/definitions/rpcStatus"
            }
          }
        },
        "parameters": [
          {
            "name": "projectName",
            "in": "path",
            "required": true,
            "type": "string"
          },
          {
            "name": "jobName",
            "in": "path",
            "required": true,
            "type": "string"
          },
          {
            "name": "namespace",
            "in": "query",
            "required": false,
            "type": "string"
          }
        ],
        "tags": [
          "RuntimeService"
        ]
      }
    },
    "/v1/project/{projectName}/job/{jobName}/instance": {
      "post": {
        "summary": "RegisterInstance is an internal admin command used during task/hook execution\nto pull task/hook compiled configuration and assets.",
        "operationId": "RuntimeService_RegisterInstance",
        "responses": {
          "200": {
            "description": "A successful response.",
            "schema": {
              "$ref": "#/definitions/optimusRegisterInstanceResponse"
            }
          },
          "default": {
            "description": "An unexpected error response.",
            "schema": {
              "$ref": "#/definitions/rpcStatus"
            }
          }
        },
        "parameters": [
          {
            "name": "projectName",
            "in": "path",
            "required": true,
            "type": "string"
          },
          {
            "name": "jobName",
            "in": "path",
            "required": true,
            "type": "string"
          },
          {
            "name": "body",
            "in": "body",
            "required": true,
            "schema": {
              "$ref": "#/definitions/optimusRegisterInstanceRequest"
            }
          }
        ],
        "tags": [
          "RuntimeService"
        ]
      }
    },
    "/v1/project/{projectName}/job/{jobName}/replay": {
      "post": {
        "operationId": "RuntimeService_Replay",
        "responses": {
          "200": {
            "description": "A successful response.",
            "schema": {
              "$ref": "#/definitions/optimusReplayResponse"
            }
          },
          "default": {
            "description": "An unexpected error response.",
            "schema": {
              "$ref": "#/definitions/rpcStatus"
            }
          }
        },
        "parameters": [
          {
            "name": "projectName",
            "in": "path",
            "required": true,
            "type": "string"
          },
          {
            "name": "jobName",
            "in": "path",
            "required": true,
            "type": "string"
          }
        ],
        "tags": [
          "RuntimeService"
        ]
      }
    },
    "/v1/project/{projectName}/job/{jobName}/replay-dry-run": {
      "get": {
        "operationId": "RuntimeService_ReplayDryRun",
        "responses": {
          "200": {
            "description": "A successful response.",
            "schema": {
              "$ref": "#/definitions/optimusReplayDryRunResponse"
            }
          },
          "default": {
            "description": "An unexpected error response.",
            "schema": {
              "$ref": "#/definitions/rpcStatus"
            }
          }
        },
        "parameters": [
          {
            "name": "projectName",
            "in": "path",
            "required": true,
            "type": "string"
          },
          {
            "name": "jobName",
            "in": "path",
            "required": true,
            "type": "string"
          },
          {
            "name": "namespace",
            "in": "query",
            "required": false,
            "type": "string"
          },
          {
            "name": "startDate",
            "in": "query",
            "required": false,
            "type": "string"
          },
          {
            "name": "endDate",
            "in": "query",
            "required": false,
            "type": "string"
          },
          {
            "name": "force",
            "in": "query",
            "required": false,
            "type": "boolean"
          }
        ],
        "tags": [
          "RuntimeService"
        ]
      }
    },
<<<<<<< HEAD
    "/v1/project/{projectName}/job/{jobName}/status": {
=======
    "/api/v1/project/{projectName}/job/{jobName}/replay/{id}": {
      "get": {
        "operationId": "RuntimeService_GetReplayStatus",
        "responses": {
          "200": {
            "description": "A successful response.",
            "schema": {
              "$ref": "#/definitions/optimusReplayStatusResponse"
            }
          },
          "default": {
            "description": "An unexpected error response.",
            "schema": {
              "$ref": "#/definitions/rpcStatus"
            }
          }
        },
        "parameters": [
          {
            "name": "projectName",
            "in": "path",
            "required": true,
            "type": "string"
          },
          {
            "name": "jobName",
            "in": "path",
            "required": true,
            "type": "string"
          },
          {
            "name": "id",
            "in": "path",
            "required": true,
            "type": "string"
          },
          {
            "name": "namespace",
            "in": "query",
            "required": false,
            "type": "string"
          }
        ],
        "tags": [
          "RuntimeService"
        ]
      }
    },
    "/api/v1/project/{projectName}/job/{jobName}/status": {
>>>>>>> 54a720cf
      "get": {
        "summary": "JobStatus returns the current and past run status of jobs",
        "operationId": "RuntimeService_JobStatus",
        "responses": {
          "200": {
            "description": "A successful response.",
            "schema": {
              "$ref": "#/definitions/optimusJobStatusResponse"
            }
          },
          "default": {
            "description": "An unexpected error response.",
            "schema": {
              "$ref": "#/definitions/rpcStatus"
            }
          }
        },
        "parameters": [
          {
            "name": "projectName",
            "in": "path",
            "required": true,
            "type": "string"
          },
          {
            "name": "jobName",
            "in": "path",
            "required": true,
            "type": "string"
          }
        ],
        "tags": [
          "RuntimeService"
        ]
      }
    },
    "/v1/project/{projectName}/namespace": {
      "get": {
        "summary": "ListProjectNamespaces returns list of namespaces of a project",
        "operationId": "RuntimeService_ListProjectNamespaces",
        "responses": {
          "200": {
            "description": "A successful response.",
            "schema": {
              "$ref": "#/definitions/optimusListProjectNamespacesResponse"
            }
          },
          "default": {
            "description": "An unexpected error response.",
            "schema": {
              "$ref": "#/definitions/rpcStatus"
            }
          }
        },
        "parameters": [
          {
            "name": "projectName",
            "in": "path",
            "required": true,
            "type": "string"
          }
        ],
        "tags": [
          "RuntimeService"
        ]
      },
      "post": {
        "summary": "RegisterProjectNamespace creates a new namespace for a project",
        "operationId": "RuntimeService_RegisterProjectNamespace",
        "responses": {
          "200": {
            "description": "A successful response.",
            "schema": {
              "$ref": "#/definitions/optimusRegisterProjectNamespaceResponse"
            }
          },
          "default": {
            "description": "An unexpected error response.",
            "schema": {
              "$ref": "#/definitions/rpcStatus"
            }
          }
        },
        "parameters": [
          {
            "name": "projectName",
            "in": "path",
            "required": true,
            "type": "string"
          },
          {
            "name": "body",
            "in": "body",
            "required": true,
            "schema": {
              "$ref": "#/definitions/optimusRegisterProjectNamespaceRequest"
            }
          }
        ],
        "tags": [
          "RuntimeService"
        ]
      }
    },
    "/v1/project/{projectName}/namespace/{namespace}/datastore/{datastoreName}/resource": {
      "get": {
        "summary": "ListResourceSpecification lists all resource specifications of a datastore in project",
        "operationId": "RuntimeService_ListResourceSpecification",
        "responses": {
          "200": {
            "description": "A successful response.",
            "schema": {
              "$ref": "#/definitions/optimusListResourceSpecificationResponse"
            }
          },
          "default": {
            "description": "An unexpected error response.",
            "schema": {
              "$ref": "#/definitions/rpcStatus"
            }
          }
        },
        "parameters": [
          {
            "name": "projectName",
            "in": "path",
            "required": true,
            "type": "string"
          },
          {
            "name": "namespace",
            "in": "path",
            "required": true,
            "type": "string"
          },
          {
            "name": "datastoreName",
            "in": "path",
            "required": true,
            "type": "string"
          }
        ],
        "tags": [
          "RuntimeService"
        ]
      },
      "post": {
        "summary": "Datastore CRUD",
        "operationId": "RuntimeService_CreateResource",
        "responses": {
          "200": {
            "description": "A successful response.",
            "schema": {
              "$ref": "#/definitions/optimusCreateResourceResponse"
            }
          },
          "default": {
            "description": "An unexpected error response.",
            "schema": {
              "$ref": "#/definitions/rpcStatus"
            }
          }
        },
        "parameters": [
          {
            "name": "projectName",
            "in": "path",
            "required": true,
            "type": "string"
          },
          {
            "name": "namespace",
            "in": "path",
            "required": true,
            "type": "string"
          },
          {
            "name": "datastoreName",
            "in": "path",
            "required": true,
            "type": "string"
          },
          {
            "name": "body",
            "in": "body",
            "required": true,
            "schema": {
              "$ref": "#/definitions/optimusCreateResourceRequest"
            }
          }
        ],
        "tags": [
          "RuntimeService"
        ]
      },
      "put": {
        "operationId": "RuntimeService_UpdateResource",
        "responses": {
          "200": {
            "description": "A successful response.",
            "schema": {
              "$ref": "#/definitions/optimusUpdateResourceResponse"
            }
          },
          "default": {
            "description": "An unexpected error response.",
            "schema": {
              "$ref": "#/definitions/rpcStatus"
            }
          }
        },
        "parameters": [
          {
            "name": "projectName",
            "in": "path",
            "required": true,
            "type": "string"
          },
          {
            "name": "namespace",
            "in": "path",
            "required": true,
            "type": "string"
          },
          {
            "name": "datastoreName",
            "in": "path",
            "required": true,
            "type": "string"
          },
          {
            "name": "body",
            "in": "body",
            "required": true,
            "schema": {
              "$ref": "#/definitions/optimusUpdateResourceRequest"
            }
          }
        ],
        "tags": [
          "RuntimeService"
        ]
      }
    },
    "/v1/project/{projectName}/namespace/{namespace}/datastore/{datastoreName}/resource/{resourceName}": {
      "get": {
        "operationId": "RuntimeService_ReadResource",
        "responses": {
          "200": {
            "description": "A successful response.",
            "schema": {
              "$ref": "#/definitions/optimusReadResourceResponse"
            }
          },
          "default": {
            "description": "An unexpected error response.",
            "schema": {
              "$ref": "#/definitions/rpcStatus"
            }
          }
        },
        "parameters": [
          {
            "name": "projectName",
            "in": "path",
            "required": true,
            "type": "string"
          },
          {
            "name": "namespace",
            "in": "path",
            "required": true,
            "type": "string"
          },
          {
            "name": "datastoreName",
            "in": "path",
            "required": true,
            "type": "string"
          },
          {
            "name": "resourceName",
            "in": "path",
            "required": true,
            "type": "string"
          }
        ],
        "tags": [
          "RuntimeService"
        ]
      }
    },
    "/v1/project/{projectName}/namespace/{namespace}/job": {
      "post": {
        "summary": "CreateJobSpecification registers a new job for a namespace which belongs to a project",
        "operationId": "RuntimeService_CreateJobSpecification",
        "responses": {
          "200": {
            "description": "A successful response.",
            "schema": {
              "$ref": "#/definitions/optimusCreateJobSpecificationResponse"
            }
          },
          "default": {
            "description": "An unexpected error response.",
            "schema": {
              "$ref": "#/definitions/rpcStatus"
            }
          }
        },
        "parameters": [
          {
            "name": "projectName",
            "in": "path",
            "required": true,
            "type": "string"
          },
          {
            "name": "namespace",
            "in": "path",
            "required": true,
            "type": "string"
          },
          {
            "name": "body",
            "in": "body",
            "required": true,
            "schema": {
              "$ref": "#/definitions/optimusCreateJobSpecificationRequest"
            }
          }
        ],
        "tags": [
          "RuntimeService"
        ]
      }
    },
    "/v1/project/{projectName}/namespace/{namespace}/job/{jobName}": {
      "get": {
        "summary": "ReadJobSpecification reads a provided job spec of a namespace",
        "operationId": "RuntimeService_ReadJobSpecification",
        "responses": {
          "200": {
            "description": "A successful response.",
            "schema": {
              "$ref": "#/definitions/optimusReadJobSpecificationResponse"
            }
          },
          "default": {
            "description": "An unexpected error response.",
            "schema": {
              "$ref": "#/definitions/rpcStatus"
            }
          }
        },
        "parameters": [
          {
            "name": "projectName",
            "in": "path",
            "required": true,
            "type": "string"
          },
          {
            "name": "namespace",
            "in": "path",
            "required": true,
            "type": "string"
          },
          {
            "name": "jobName",
            "in": "path",
            "required": true,
            "type": "string"
          }
        ],
        "tags": [
          "RuntimeService"
        ]
      },
      "delete": {
        "summary": "DeleteJobSpecification deletes a job spec of a namespace",
        "operationId": "RuntimeService_DeleteJobSpecification",
        "responses": {
          "200": {
            "description": "A successful response.",
            "schema": {
              "$ref": "#/definitions/optimusDeleteJobSpecificationResponse"
            }
          },
          "default": {
            "description": "An unexpected error response.",
            "schema": {
              "$ref": "#/definitions/rpcStatus"
            }
          }
        },
        "parameters": [
          {
            "name": "projectName",
            "in": "path",
            "required": true,
            "type": "string"
          },
          {
            "name": "namespace",
            "in": "path",
            "required": true,
            "type": "string"
          },
          {
            "name": "jobName",
            "in": "path",
            "required": true,
            "type": "string"
          }
        ],
        "tags": [
          "RuntimeService"
        ]
      }
    },
    "/v1/project/{projectName}/namespace/{namespace}/job/{jobName}/event": {
      "post": {
        "summary": "RegisterJobEvent notifies optimus service about an event related to job",
        "operationId": "RuntimeService_RegisterJobEvent",
        "responses": {
          "200": {
            "description": "A successful response.",
            "schema": {
              "$ref": "#/definitions/optimusRegisterJobEventResponse"
            }
          },
          "default": {
            "description": "An unexpected error response.",
            "schema": {
              "$ref": "#/definitions/rpcStatus"
            }
          }
        },
        "parameters": [
          {
            "name": "projectName",
            "in": "path",
            "required": true,
            "type": "string"
          },
          {
            "name": "namespace",
            "in": "path",
            "required": true,
            "type": "string"
          },
          {
            "name": "jobName",
            "in": "path",
            "required": true,
            "type": "string"
          },
          {
            "name": "body",
            "in": "body",
            "required": true,
            "schema": {
              "$ref": "#/definitions/optimusRegisterJobEventRequest"
            }
          }
        ],
        "tags": [
          "RuntimeService"
        ]
      }
    },
    "/v1/project/{projectName}/secret/{secretName}": {
      "post": {
        "summary": "RegisterSecret creates a new secret of a project",
        "operationId": "RuntimeService_RegisterSecret",
        "responses": {
          "200": {
            "description": "A successful response.",
            "schema": {
              "$ref": "#/definitions/optimusRegisterSecretResponse"
            }
          },
          "default": {
            "description": "An unexpected error response.",
            "schema": {
              "$ref": "#/definitions/rpcStatus"
            }
          }
        },
        "parameters": [
          {
            "name": "projectName",
            "in": "path",
            "required": true,
            "type": "string"
          },
          {
            "name": "secretName",
            "in": "path",
            "required": true,
            "type": "string"
          },
          {
            "name": "body",
            "in": "body",
            "required": true,
            "schema": {
              "$ref": "#/definitions/optimusRegisterSecretRequest"
            }
          }
        ],
        "tags": [
          "RuntimeService"
        ]
      }
    },
    "/v1/version": {
      "post": {
        "summary": "server ping with version",
        "operationId": "RuntimeService_Version",
        "responses": {
          "200": {
            "description": "A successful response.",
            "schema": {
              "$ref": "#/definitions/optimusVersionResponse"
            }
          },
          "default": {
            "description": "An unexpected error response.",
            "schema": {
              "$ref": "#/definitions/rpcStatus"
            }
          }
        },
        "parameters": [
          {
            "name": "body",
            "in": "body",
            "required": true,
            "schema": {
              "$ref": "#/definitions/optimusVersionRequest"
            }
          }
        ],
        "tags": [
          "RuntimeService"
        ]
      }
    },
    "/v1/window": {
      "get": {
        "summary": "GetWindow provides the start and end dates provided a scheduled date\nof the execution window",
        "operationId": "RuntimeService_GetWindow",
        "responses": {
          "200": {
            "description": "A successful response.",
            "schema": {
              "$ref": "#/definitions/optimusGetWindowResponse"
            }
          },
          "default": {
            "description": "An unexpected error response.",
            "schema": {
              "$ref": "#/definitions/rpcStatus"
            }
          }
        },
        "parameters": [
          {
            "name": "scheduledAt",
            "in": "query",
            "required": false,
            "type": "string",
            "format": "date-time"
          },
          {
            "name": "size",
            "in": "query",
            "required": false,
            "type": "string"
          },
          {
            "name": "offset",
            "in": "query",
            "required": false,
            "type": "string"
          },
          {
            "name": "truncateTo",
            "in": "query",
            "required": false,
            "type": "string"
          }
        ],
        "tags": [
          "RuntimeService"
        ]
      }
    }
  },
  "definitions": {
    "BehaviorNotifiers": {
      "type": "object",
      "properties": {
        "on": {
          "$ref": "#/definitions/optimusJobEventType"
        },
        "channels": {
          "type": "array",
          "items": {
            "type": "string"
          }
        },
        "config": {
          "type": "object",
          "additionalProperties": {
            "type": "string"
          }
        }
      },
      "title": "Notifiers are used to set custom alerting in case of job failure/sla_miss"
    },
    "BehaviorRetry": {
      "type": "object",
      "properties": {
        "count": {
          "type": "integer",
          "format": "int32"
        },
        "delay": {
          "type": "string"
        },
        "exponentialBackoff": {
          "type": "boolean"
        }
      },
      "title": "retry behaviour if job failed to execute for the first time"
    },
    "JobSpecificationBehavior": {
      "type": "object",
      "properties": {
        "retry": {
          "$ref": "#/definitions/BehaviorRetry"
        },
        "notify": {
          "type": "array",
          "items": {
            "$ref": "#/definitions/BehaviorNotifiers"
          }
        }
      }
    },
    "ProjectSpecificationProjectSecret": {
      "type": "object",
      "properties": {
        "name": {
          "type": "string"
        },
        "value": {
          "type": "string"
        }
      }
    },
    "optimusCheckJobSpecificationResponse": {
      "type": "object",
      "properties": {
        "success": {
          "type": "boolean"
        }
      }
    },
    "optimusCheckJobSpecificationsResponse": {
      "type": "object",
      "properties": {
        "success": {
          "type": "boolean"
        },
        "ack": {
          "type": "boolean",
          "title": "non ack responses are more of a progress/info response\nand not really success or failure statuses"
        },
        "message": {
          "type": "string"
        },
        "jobName": {
          "type": "string"
        }
      }
    },
    "optimusCreateJobSpecificationRequest": {
      "type": "object",
      "properties": {
        "projectName": {
          "type": "string"
        },
        "namespace": {
          "type": "string"
        },
        "spec": {
          "$ref": "#/definitions/optimusJobSpecification"
        }
      }
    },
    "optimusCreateJobSpecificationResponse": {
      "type": "object",
      "properties": {
        "success": {
          "type": "boolean"
        },
        "message": {
          "type": "string"
        }
      }
    },
    "optimusCreateResourceRequest": {
      "type": "object",
      "properties": {
        "projectName": {
          "type": "string"
        },
        "datastoreName": {
          "type": "string"
        },
        "resource": {
          "$ref": "#/definitions/optimusResourceSpecification"
        },
        "namespace": {
          "type": "string"
        }
      }
    },
    "optimusCreateResourceResponse": {
      "type": "object",
      "properties": {
        "success": {
          "type": "boolean"
        },
        "message": {
          "type": "string"
        }
      }
    },
    "optimusDeleteJobSpecificationResponse": {
      "type": "object",
      "properties": {
        "success": {
          "type": "boolean"
        },
        "message": {
          "type": "string"
        }
      }
    },
    "optimusDeployJobSpecificationResponse": {
      "type": "object",
      "properties": {
        "success": {
          "type": "boolean"
        },
        "ack": {
          "type": "boolean",
          "title": "non ack responses are more of a progress/info response\nand not really success or failure statuses"
        },
        "message": {
          "type": "string"
        },
        "jobName": {
          "type": "string"
        }
      }
    },
    "optimusDeployResourceSpecificationResponse": {
      "type": "object",
      "properties": {
        "success": {
          "type": "boolean"
        },
        "ack": {
          "type": "boolean",
          "title": "non ack responses are more of a progress/info response\nand not success or failure statuses"
        },
        "message": {
          "type": "string"
        },
        "resourceName": {
          "type": "string"
        }
      }
    },
    "optimusDumpJobSpecificationResponse": {
      "type": "object",
      "properties": {
        "success": {
          "type": "boolean"
        },
        "content": {
          "type": "string"
        }
      }
    },
    "optimusGetWindowResponse": {
      "type": "object",
      "properties": {
        "start": {
          "type": "string",
          "format": "date-time"
        },
        "end": {
          "type": "string",
          "format": "date-time"
        }
      }
    },
    "optimusInstanceContext": {
      "type": "object",
      "properties": {
        "envs": {
          "type": "object",
          "additionalProperties": {
            "type": "string"
          }
        },
        "files": {
          "type": "object",
          "additionalProperties": {
            "type": "string"
          }
        }
      }
    },
    "optimusInstanceSpec": {
      "type": "object",
      "properties": {
        "state": {
          "type": "string"
        },
        "scheduledAt": {
          "type": "string",
          "format": "date-time"
        },
        "data": {
          "type": "array",
          "items": {
            "$ref": "#/definitions/optimusInstanceSpecData"
          }
        },
        "jobName": {
          "type": "string"
        }
      }
    },
    "optimusInstanceSpecData": {
      "type": "object",
      "properties": {
        "name": {
          "type": "string"
        },
        "value": {
          "type": "string"
        },
        "type": {
          "$ref": "#/definitions/optimusInstanceSpecDataType"
        }
      }
    },
    "optimusInstanceSpecDataType": {
      "type": "string",
      "enum": [
        "UNKNOWN",
        "ENV",
        "FILE"
      ],
      "default": "UNKNOWN",
      "title": "type of data, could be an env var or file"
    },
    "optimusInstanceSpecType": {
      "type": "string",
      "enum": [
        "UNKNOWN",
        "TASK",
        "HOOK"
      ],
      "default": "UNKNOWN"
    },
    "optimusJobConfigItem": {
      "type": "object",
      "properties": {
        "name": {
          "type": "string"
        },
        "value": {
          "type": "string"
        }
      }
    },
    "optimusJobDependency": {
      "type": "object",
      "properties": {
        "name": {
          "type": "string"
        },
        "type": {
          "type": "string"
        }
      }
    },
    "optimusJobEvent": {
      "type": "object",
      "properties": {
        "type": {
          "$ref": "#/definitions/optimusJobEventType"
        },
        "value": {
          "type": "object"
        }
      }
    },
    "optimusJobEventType": {
      "type": "string",
      "enum": [
        "UNKNOWN",
        "SLA_MISS",
        "FAILURE",
        "SUCCESS"
      ],
      "default": "UNKNOWN"
    },
    "optimusJobSpecHook": {
      "type": "object",
      "properties": {
        "name": {
          "type": "string"
        },
        "config": {
          "type": "array",
          "items": {
            "$ref": "#/definitions/optimusJobConfigItem"
          }
        }
      }
    },
    "optimusJobSpecification": {
      "type": "object",
      "properties": {
        "version": {
          "type": "integer",
          "format": "int32"
        },
        "name": {
          "type": "string"
        },
        "owner": {
          "type": "string"
        },
        "startDate": {
          "type": "string"
        },
        "endDate": {
          "type": "string"
        },
        "interval": {
          "type": "string"
        },
        "dependsOnPast": {
          "type": "boolean"
        },
        "catchUp": {
          "type": "boolean"
        },
        "taskName": {
          "type": "string"
        },
        "config": {
          "type": "array",
          "items": {
            "$ref": "#/definitions/optimusJobConfigItem"
          }
        },
        "windowSize": {
          "type": "string"
        },
        "windowOffset": {
          "type": "string"
        },
        "windowTruncateTo": {
          "type": "string"
        },
        "dependencies": {
          "type": "array",
          "items": {
            "$ref": "#/definitions/optimusJobDependency"
          }
        },
        "assets": {
          "type": "object",
          "additionalProperties": {
            "type": "string"
          }
        },
        "hooks": {
          "type": "array",
          "items": {
            "$ref": "#/definitions/optimusJobSpecHook"
          }
        },
        "description": {
          "type": "string"
        },
        "labels": {
          "type": "object",
          "additionalProperties": {
            "type": "string"
          }
        },
        "behavior": {
          "$ref": "#/definitions/JobSpecificationBehavior"
        }
      }
    },
    "optimusJobStatus": {
      "type": "object",
      "properties": {
        "state": {
          "type": "string"
        },
        "scheduledAt": {
          "type": "string",
          "format": "date-time"
        }
      }
    },
    "optimusJobStatusResponse": {
      "type": "object",
      "properties": {
        "statuses": {
          "type": "array",
          "items": {
            "$ref": "#/definitions/optimusJobStatus"
          }
        }
      }
    },
    "optimusListJobSpecificationResponse": {
      "type": "object",
      "properties": {
        "jobs": {
          "type": "array",
          "items": {
            "$ref": "#/definitions/optimusJobSpecification"
          }
        }
      }
    },
    "optimusListProjectNamespacesResponse": {
      "type": "object",
      "properties": {
        "namespaces": {
          "type": "array",
          "items": {
            "$ref": "#/definitions/optimusNamespaceSpecification"
          }
        }
      }
    },
    "optimusListProjectsResponse": {
      "type": "object",
      "properties": {
        "projects": {
          "type": "array",
          "items": {
            "$ref": "#/definitions/optimusProjectSpecification"
          }
        }
      }
    },
    "optimusListResourceSpecificationResponse": {
      "type": "object",
      "properties": {
        "resources": {
          "type": "array",
          "items": {
            "$ref": "#/definitions/optimusResourceSpecification"
          }
        }
      }
    },
    "optimusNamespaceSpecification": {
      "type": "object",
      "properties": {
        "name": {
          "type": "string"
        },
        "config": {
          "type": "object",
          "additionalProperties": {
            "type": "string"
          }
        }
      }
    },
    "optimusProjectSpecification": {
      "type": "object",
      "properties": {
        "name": {
          "type": "string"
        },
        "config": {
          "type": "object",
          "additionalProperties": {
            "type": "string"
          }
        },
        "secrets": {
          "type": "array",
          "items": {
            "$ref": "#/definitions/ProjectSpecificationProjectSecret"
          }
        }
      }
    },
    "optimusReadJobSpecificationResponse": {
      "type": "object",
      "properties": {
        "spec": {
          "$ref": "#/definitions/optimusJobSpecification"
        }
      }
    },
    "optimusReadResourceResponse": {
      "type": "object",
      "properties": {
        "success": {
          "type": "boolean"
        },
        "message": {
          "type": "string"
        },
        "resource": {
          "$ref": "#/definitions/optimusResourceSpecification"
        }
      }
    },
    "optimusRegisterInstanceRequest": {
      "type": "object",
      "properties": {
        "projectName": {
          "type": "string"
        },
        "jobName": {
          "type": "string"
        },
        "scheduledAt": {
          "type": "string",
          "format": "date-time"
        },
        "instanceName": {
          "type": "string"
        },
        "instanceType": {
          "$ref": "#/definitions/optimusInstanceSpecType"
        }
      }
    },
    "optimusRegisterInstanceResponse": {
      "type": "object",
      "properties": {
        "project": {
          "$ref": "#/definitions/optimusProjectSpecification"
        },
        "job": {
          "$ref": "#/definitions/optimusJobSpecification"
        },
        "instance": {
          "$ref": "#/definitions/optimusInstanceSpec"
        },
        "namespace": {
          "$ref": "#/definitions/optimusNamespaceSpecification"
        },
        "context": {
          "$ref": "#/definitions/optimusInstanceContext"
        }
      }
    },
    "optimusRegisterJobEventRequest": {
      "type": "object",
      "properties": {
        "projectName": {
          "type": "string"
        },
        "jobName": {
          "type": "string"
        },
        "namespace": {
          "type": "string"
        },
        "event": {
          "$ref": "#/definitions/optimusJobEvent"
        }
      }
    },
    "optimusRegisterJobEventResponse": {
      "type": "object"
    },
    "optimusRegisterProjectNamespaceRequest": {
      "type": "object",
      "properties": {
        "projectName": {
          "type": "string"
        },
        "namespace": {
          "$ref": "#/definitions/optimusNamespaceSpecification"
        }
      }
    },
    "optimusRegisterProjectNamespaceResponse": {
      "type": "object",
      "properties": {
        "success": {
          "type": "boolean"
        },
        "message": {
          "type": "string"
        }
      }
    },
    "optimusRegisterProjectRequest": {
      "type": "object",
      "properties": {
        "project": {
          "$ref": "#/definitions/optimusProjectSpecification"
        },
        "namespace": {
          "$ref": "#/definitions/optimusNamespaceSpecification"
        }
      }
    },
    "optimusRegisterProjectResponse": {
      "type": "object",
      "properties": {
        "success": {
          "type": "boolean"
        },
        "message": {
          "type": "string"
        }
      }
    },
    "optimusRegisterSecretRequest": {
      "type": "object",
      "properties": {
        "projectName": {
          "type": "string"
        },
        "secretName": {
          "type": "string"
        },
        "value": {
          "type": "string"
        }
      }
    },
    "optimusRegisterSecretResponse": {
      "type": "object",
      "properties": {
        "success": {
          "type": "boolean"
        },
        "message": {
          "type": "string"
        }
      }
    },
    "optimusReplayDryRunResponse": {
      "type": "object",
      "properties": {
        "success": {
          "type": "boolean"
        },
        "response": {
          "$ref": "#/definitions/optimusReplayExecutionTreeNode"
        }
      }
    },
    "optimusReplayExecutionTreeNode": {
      "type": "object",
      "properties": {
        "jobName": {
          "type": "string"
        },
        "dependents": {
          "type": "array",
          "items": {
            "$ref": "#/definitions/optimusReplayExecutionTreeNode"
          }
        },
        "runs": {
          "type": "array",
          "items": {
            "type": "string",
            "format": "date-time"
          }
        }
      }
    },
    "optimusReplayResponse": {
      "type": "object",
      "properties": {
        "id": {
          "type": "string"
        }
      }
    },
    "optimusReplayStatusResponse": {
      "type": "object",
      "properties": {
        "state": {
          "type": "string"
        },
        "response": {
          "$ref": "#/definitions/optimusReplayStatusTreeNode"
        }
      }
    },
    "optimusReplayStatusRun": {
      "type": "object",
      "properties": {
        "run": {
          "type": "string",
          "format": "date-time"
        },
        "state": {
          "type": "string"
        }
      }
    },
    "optimusReplayStatusTreeNode": {
      "type": "object",
      "properties": {
        "jobName": {
          "type": "string"
        },
        "dependents": {
          "type": "array",
          "items": {
            "$ref": "#/definitions/optimusReplayStatusTreeNode"
          }
        },
        "runs": {
          "type": "array",
          "items": {
            "$ref": "#/definitions/optimusReplayStatusRun"
          }
        },
        "state": {
          "type": "string"
        }
      }
    },
    "optimusResourceSpecification": {
      "type": "object",
      "properties": {
        "version": {
          "type": "integer",
          "format": "int32"
        },
        "name": {
          "type": "string"
        },
        "type": {
          "type": "string"
        },
        "spec": {
          "type": "object"
        },
        "assets": {
          "type": "object",
          "additionalProperties": {
            "type": "string"
          }
        },
        "labels": {
          "type": "object",
          "additionalProperties": {
            "type": "string"
          }
        }
      },
      "title": "ResourceSpecification are datastore specification representation of a resource"
    },
    "optimusUpdateResourceRequest": {
      "type": "object",
      "properties": {
        "projectName": {
          "type": "string"
        },
        "datastoreName": {
          "type": "string"
        },
        "resource": {
          "$ref": "#/definitions/optimusResourceSpecification"
        },
        "namespace": {
          "type": "string"
        }
      }
    },
    "optimusUpdateResourceResponse": {
      "type": "object",
      "properties": {
        "success": {
          "type": "boolean"
        },
        "message": {
          "type": "string"
        }
      }
    },
    "optimusVersionRequest": {
      "type": "object",
      "properties": {
        "client": {
          "type": "string"
        }
      }
    },
    "optimusVersionResponse": {
      "type": "object",
      "properties": {
        "server": {
          "type": "string"
        }
      }
    },
    "protobufAny": {
      "type": "object",
      "properties": {
        "typeUrl": {
          "type": "string"
        },
        "value": {
          "type": "string",
          "format": "byte"
        }
      }
    },
    "protobufNullValue": {
      "type": "string",
      "enum": [
        "NULL_VALUE"
      ],
      "default": "NULL_VALUE",
      "description": "`NullValue` is a singleton enumeration to represent the null value for the\n`Value` type union.\n\n The JSON representation for `NullValue` is JSON `null`.\n\n - NULL_VALUE: Null value."
    },
    "rpcStatus": {
      "type": "object",
      "properties": {
        "code": {
          "type": "integer",
          "format": "int32"
        },
        "message": {
          "type": "string"
        },
        "details": {
          "type": "array",
          "items": {
            "$ref": "#/definitions/protobufAny"
          }
        }
      }
    }
  },
  "externalDocs": {
    "description": "Optimus server"
  }
}<|MERGE_RESOLUTION|>--- conflicted
+++ resolved
@@ -258,6 +258,14 @@
             "in": "path",
             "required": true,
             "type": "string"
+          },
+          {
+            "name": "body",
+            "in": "body",
+            "required": true,
+            "schema": {
+              "$ref": "#/definitions/optimusReplayRequest"
+            }
           }
         ],
         "tags": [
@@ -266,7 +274,7 @@
       }
     },
     "/v1/project/{projectName}/job/{jobName}/replay-dry-run": {
-      "get": {
+      "post": {
         "operationId": "RuntimeService_ReplayDryRun",
         "responses": {
           "200": {
@@ -296,46 +304,27 @@
             "type": "string"
           },
           {
-            "name": "namespace",
-            "in": "query",
-            "required": false,
-            "type": "string"
-          },
-          {
-            "name": "startDate",
-            "in": "query",
-            "required": false,
-            "type": "string"
-          },
-          {
-            "name": "endDate",
-            "in": "query",
-            "required": false,
-            "type": "string"
-          },
-          {
-            "name": "force",
-            "in": "query",
-            "required": false,
-            "type": "boolean"
-          }
-        ],
-        "tags": [
-          "RuntimeService"
-        ]
-      }
-    },
-<<<<<<< HEAD
-    "/v1/project/{projectName}/job/{jobName}/status": {
-=======
-    "/api/v1/project/{projectName}/job/{jobName}/replay/{id}": {
+            "name": "body",
+            "in": "body",
+            "required": true,
+            "schema": {
+              "$ref": "#/definitions/optimusReplayRequest"
+            }
+          }
+        ],
+        "tags": [
+          "RuntimeService"
+        ]
+      }
+    },
+    "/v1/project/{projectName}/job/{jobName}/replay/{id}": {
       "get": {
         "operationId": "RuntimeService_GetReplayStatus",
         "responses": {
           "200": {
             "description": "A successful response.",
             "schema": {
-              "$ref": "#/definitions/optimusReplayStatusResponse"
+              "$ref": "#/definitions/optimusGetReplayStatusResponse"
             }
           },
           "default": {
@@ -363,21 +352,14 @@
             "in": "path",
             "required": true,
             "type": "string"
-          },
-          {
-            "name": "namespace",
-            "in": "query",
-            "required": false,
-            "type": "string"
-          }
-        ],
-        "tags": [
-          "RuntimeService"
-        ]
-      }
-    },
-    "/api/v1/project/{projectName}/job/{jobName}/status": {
->>>>>>> 54a720cf
+          }
+        ],
+        "tags": [
+          "RuntimeService"
+        ]
+      }
+    },
+    "/v1/project/{projectName}/job/{jobName}/status": {
       "get": {
         "summary": "JobStatus returns the current and past run status of jobs",
         "operationId": "RuntimeService_JobStatus",
@@ -1176,6 +1158,17 @@
         },
         "content": {
           "type": "string"
+        }
+      }
+    },
+    "optimusGetReplayStatusResponse": {
+      "type": "object",
+      "properties": {
+        "state": {
+          "type": "string"
+        },
+        "response": {
+          "$ref": "#/definitions/optimusReplayStatusTreeNode"
         }
       }
     },
@@ -1683,22 +1676,34 @@
         }
       }
     },
+    "optimusReplayRequest": {
+      "type": "object",
+      "properties": {
+        "projectName": {
+          "type": "string"
+        },
+        "jobName": {
+          "type": "string"
+        },
+        "namespace": {
+          "type": "string"
+        },
+        "startDate": {
+          "type": "string"
+        },
+        "endDate": {
+          "type": "string"
+        },
+        "force": {
+          "type": "boolean"
+        }
+      }
+    },
     "optimusReplayResponse": {
       "type": "object",
       "properties": {
         "id": {
           "type": "string"
-        }
-      }
-    },
-    "optimusReplayStatusResponse": {
-      "type": "object",
-      "properties": {
-        "state": {
-          "type": "string"
-        },
-        "response": {
-          "$ref": "#/definitions/optimusReplayStatusTreeNode"
         }
       }
     },
